"""Client serializers for the messages core app."""

import logging

from django.db.models import Count, Q

from drf_spectacular.utils import extend_schema_field
from rest_framework import exceptions, serializers

from core import models

# from core.formats.rfc5322 import EmailParseError, parse_email_message # No longer needed here

logger = logging.getLogger(__name__)


class UserSerializer(serializers.ModelSerializer):
    """Serialize users."""

    class Meta:
        model = models.User
        fields = ["id", "email", "full_name", "short_name"]
        read_only_fields = ["id", "email", "full_name", "short_name"]


class BaseAccessSerializer(serializers.ModelSerializer):
    """Serialize template accesses."""

    abilities = serializers.SerializerMethodField(read_only=True)

    def update(self, instance, validated_data):
        """Make "user" field is readonly but only on update."""
        validated_data.pop("user", None)
        return super().update(instance, validated_data)

    def get_abilities(self, access) -> dict:
        """Return abilities of the logged-in user on the instance."""
        request = self.context.get("request")
        if request:
            return access.get_abilities(request.user)
        return {}

    def validate(self, attrs):
        """
        Check access rights specific to writing (create/update)
        """
        request = self.context.get("request")
        user = getattr(request, "user", None)
        role = attrs.get("role")

        # Update
        if self.instance:
            can_set_role_to = self.instance.get_abilities(user)["set_role_to"]

            if role and role not in can_set_role_to:
                message = (
                    f"You are only allowed to set role to {', '.join(can_set_role_to)}"
                    if can_set_role_to
                    else "You are not allowed to set this role for this template."
                )
                raise exceptions.PermissionDenied(message)

        # Create
        else:
            try:
                resource_id = self.context["resource_id"]
            except KeyError as exc:
                raise exceptions.ValidationError(
                    "You must set a resource ID in kwargs to create a new access."
                ) from exc

            if not self.Meta.model.objects.filter(  # pylint: disable=no-member
                Q(user=user) | Q(team__in=user.teams),
                role__in=[models.RoleChoices.OWNER, models.RoleChoices.ADMIN],
                **{self.Meta.resource_field_name: resource_id},  # pylint: disable=no-member
            ).exists():
                raise exceptions.PermissionDenied(
                    "You are not allowed to manage accesses for this resource."
                )

            if (
                role == models.RoleChoices.OWNER
                and not self.Meta.model.objects.filter(  # pylint: disable=no-member
                    Q(user=user) | Q(team__in=user.teams),
                    role=models.RoleChoices.OWNER,
                    **{self.Meta.resource_field_name: resource_id},  # pylint: disable=no-member
                ).exists()
            ):
                raise exceptions.PermissionDenied(
                    "Only owners of a resource can assign other users as owners."
                )

        # pylint: disable=no-member
        attrs[f"{self.Meta.resource_field_name}_id"] = self.context["resource_id"]
        return attrs


class MailboxSerializer(serializers.ModelSerializer):
    """Serialize mailboxes."""

    email = serializers.SerializerMethodField(read_only=True)
    perms = serializers.SerializerMethodField(read_only=True)
    count_unread_messages = serializers.SerializerMethodField(read_only=True)
    count_messages = serializers.SerializerMethodField(read_only=True)

    def get_email(self, instance):
        """Return the email of the mailbox."""
        return str(instance)

    def get_perms(self, instance):
        """Return the allowed actions of the logged-in user on the instance."""
        request = self.context.get("request")
        if request:
            return list(
                instance.accesses.filter(user=request.user).values_list(
                    "permission", flat=True
                )
            )
        return []

    def get_count_unread_messages(self, instance):
        """Return the number of unread messages in the mailbox."""
        return instance.threads.aggregate(
            total=Count("messages", filter=Q(messages__read_at__isnull=True))
        )["total"]

    def get_count_messages(self, instance):
        """Return the number of messages in the mailbox."""
        return instance.threads.aggregate(total=Count("messages"))["total"]

    class Meta:
        model = models.Mailbox
        fields = ["id", "email", "perms", "count_unread_messages", "count_messages"]


class ContactSerializer(serializers.ModelSerializer):
    """Serialize contacts."""

    class Meta:
        model = models.Contact
        fields = ["id", "name", "email"]


class ThreadSerializer(serializers.ModelSerializer):
    """Serialize threads."""

    messages = serializers.SerializerMethodField(read_only=True)
    is_read = serializers.SerializerMethodField(read_only=True)

    def get_messages(self, instance):
        """Return the messages in the thread."""
        return [str(message.id) for message in instance.messages.all()]

    def get_is_read(self, instance) -> bool:
        """Return the read status of the thread."""
        return instance.messages.filter(read_at__isnull=False).exists()

    class Meta:
        model = models.Thread
        fields = [
            "id",
            "subject",
            "snippet",
            "messages",
            "is_read",
            "updated_at",
        ]


class MessageSerializer(serializers.ModelSerializer):
    """
    Serialize messages, getting parsed details from the Message model.
    Aligns field names with JMAP where appropriate (textBody, htmlBody, to, cc, bcc).
    """

    # JMAP-style body fields (from model's parsed data)
    textBody = serializers.SerializerMethodField(read_only=True)
    htmlBody = serializers.SerializerMethodField(read_only=True)

    # JMAP-style recipient fields (from model's parsed data)
    to = serializers.SerializerMethodField(read_only=True)
    cc = serializers.SerializerMethodField(read_only=True)
    bcc = serializers.SerializerMethodField(read_only=True)

    # Keep sender (denormalized in model)
    sender = ContactSerializer(read_only=True)
    # Keep is_read (denormalized in model)
    is_read = serializers.SerializerMethodField(read_only=True)

    @extend_schema_field(serializers.ListField(child=serializers.DictField()))
    def get_textBody(self, instance):  # pylint: disable=invalid-name
        """Return the list of text body parts (JMAP style)."""
        parsed_data = instance.get_parsed_data()
        return parsed_data.get("textBody", [])

    @extend_schema_field(serializers.ListField(child=serializers.DictField()))
    def get_htmlBody(self, instance):  # pylint: disable=invalid-name
        """Return the list of HTML body parts (JMAP style)."""
        parsed_data = instance.get_parsed_data()
        return parsed_data.get("htmlBody", [])

    @extend_schema_field(ContactSerializer(many=True))
    def get_to(self, instance):
        """Return the 'To' recipients."""
        parsed_data = instance.get_parsed_data()
        return parsed_data.get("to", [])

    @extend_schema_field(ContactSerializer(many=True))
    def get_cc(self, instance):
        """Return the 'Cc' recipients."""
        parsed_data = instance.get_parsed_data()
        return parsed_data.get("cc", [])

    @extend_schema_field(ContactSerializer(many=True))
    def get_bcc(self, instance):
        """Return the 'Bcc' recipients."""
        parsed_data = instance.get_parsed_data()
        return parsed_data.get("bcc", [])

    def get_is_read(self, instance) -> bool:
        """Return the read status of the message."""
        # Uses the denormalized is_read field from the model
        return instance.is_read

    class Meta:
        model = models.Message
        fields = [
            "id",
<<<<<<< HEAD
            "subject",  # Denormalized from model
            "received_at",  # Denormalized from model
            "created_at",  # From model
            "updated_at",  # From model
            "textBody",  # From model's get_parsed_data()
            "htmlBody",  # From model's get_parsed_data()
            "sender",  # Denormalized from model (Contact relation)
            "to",  # From model's get_parsed_data()
            "cc",  # From model's get_parsed_data()
            "bcc",  # From model's get_parsed_data()
            "is_read",  # Denormalized from model
=======
            "thread",
            "subject",
            "received_at",
            "created_at",
            "updated_at",
            "raw_html_body",
            "raw_text_body",
            "sender",
            "recipients",
            "is_read",
>>>>>>> 5d3fad57
        ]<|MERGE_RESOLUTION|>--- conflicted
+++ resolved
@@ -226,28 +226,14 @@
         model = models.Message
         fields = [
             "id",
-<<<<<<< HEAD
-            "subject",  # Denormalized from model
-            "received_at",  # Denormalized from model
-            "created_at",  # From model
-            "updated_at",  # From model
-            "textBody",  # From model's get_parsed_data()
-            "htmlBody",  # From model's get_parsed_data()
-            "sender",  # Denormalized from model (Contact relation)
-            "to",  # From model's get_parsed_data()
-            "cc",  # From model's get_parsed_data()
-            "bcc",  # From model's get_parsed_data()
-            "is_read",  # Denormalized from model
-=======
             "thread",
             "subject",
             "received_at",
             "created_at",
             "updated_at",
-            "raw_html_body",
-            "raw_text_body",
+            "htmlBody",
+            "textBody",
             "sender",
             "recipients",
             "is_read",
->>>>>>> 5d3fad57
         ]